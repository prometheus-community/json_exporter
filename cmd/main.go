// Copyright 2020 The Prometheus Authors
// Licensed under the Apache License, Version 2.0 (the "License");
// you may not use this file except in compliance with the License.
// You may obtain a copy of the License at
//
// http://www.apache.org/licenses/LICENSE-2.0
//
// Unless required by applicable law or agreed to in writing, software
// distributed under the License is distributed on an "AS IS" BASIS,
// WITHOUT WARRANTIES OR CONDITIONS OF ANY KIND, either express or implied.
// See the License for the specific language governing permissions and
// limitations under the License.

package cmd

import (
	"context"
	"encoding/json"
	logs "log"
	"net/http"
	"os"

	"github.com/go-kit/log"
	"github.com/go-kit/log/level"
	"github.com/prometheus-community/json_exporter/config"
	"github.com/prometheus-community/json_exporter/exporter"
	"github.com/prometheus/client_golang/prometheus"
	"github.com/prometheus/client_golang/prometheus/promhttp"
	"github.com/prometheus/common/promlog"
	"github.com/prometheus/common/promlog/flag"
	"github.com/prometheus/common/version"
	"github.com/prometheus/exporter-toolkit/web"
	"gopkg.in/alecthomas/kingpin.v2"
)

var (
	configFile    = kingpin.Flag("config.file", "JSON exporter configuration file.").Default("config.yml").ExistingFile()
	listenAddress = kingpin.Flag("web.listen-address", "The address to listen on for HTTP requests.").Default(":7979").String()
	configCheck   = kingpin.Flag("config.check", "If true validate the config file and then exit.").Default("false").Bool()
<<<<<<< HEAD
	continueOnError = kingpin.Flag("continueOnError", "If true implement the continue-on-error handling.").Default("false").Bool()
=======
	tlsConfigFile = kingpin.Flag("web.config", "[EXPERIMENTAL] Path to config yaml file that can enable TLS or authentication.").Default("").String()
>>>>>>> c487740b
)

func Run() {

	promlogConfig := &promlog.Config{}

	flag.AddFlags(kingpin.CommandLine, promlogConfig)
	kingpin.Version(version.Print("json_exporter"))
	kingpin.HelpFlag.Short('h')
	kingpin.Parse()
	logger := promlog.New(promlogConfig)

	level.Info(logger).Log("msg", "Starting json_exporter", "version", version.Info())
	level.Info(logger).Log("msg", "Build context", "build", version.BuildContext())

	level.Info(logger).Log("msg", "Loading config file", "file", *configFile)
	config, err := config.LoadConfig(*configFile)
	if err != nil {
		level.Error(logger).Log("msg", "Error loading config", "err", err)
		os.Exit(1)
	}
	configJSON, err := json.Marshal(config)
	if err != nil {
		level.Error(logger).Log("msg", "Failed to marshal config to JSON", "err", err)
	}
	level.Info(logger).Log("msg", "Loaded config file", "config", string(configJSON))

	if *configCheck {
		os.Exit(0)
	}

	http.Handle("/metrics", promhttp.Handler())
	http.HandleFunc("/probe", func(w http.ResponseWriter, req *http.Request) {
		probeHandler(w, req, logger, config)
	})

	server := &http.Server{Addr: *listenAddress}
	if err := web.ListenAndServe(server, *tlsConfigFile, logger); err != nil {
		level.Error(logger).Log("msg", "Failed to start the server", "err", err)
		os.Exit(1)
	}
}

func probeHandler(w http.ResponseWriter, r *http.Request, logger log.Logger, config config.Config) {

	ctx, cancel := context.WithCancel(r.Context())
	defer cancel()
	r = r.WithContext(ctx)

	registry := prometheus.NewPedanticRegistry()

	metrics, err := exporter.CreateMetricsList(config)
	if err != nil {
		level.Error(logger).Log("msg", "Failed to create metrics list from config", "err", err)
	}

	jsonMetricCollector := exporter.JSONMetricCollector{JSONMetrics: metrics}
	jsonMetricCollector.Logger = logger

	target := r.URL.Query().Get("target")
	if target == "" {
		http.Error(w, "Target parameter is missing", http.StatusBadRequest)
		return
	}

	fetcher := exporter.NewJSONFetcher(ctx, logger, config, r.URL.Query())
	data, err := fetcher.FetchJSON(target)
	if err != nil {
		http.Error(w, "Failed to fetch JSON response. TARGET: "+target+", ERROR: "+err.Error(), http.StatusServiceUnavailable)
		return
	}

	jsonMetricCollector.Data = data

	registry.MustRegister(jsonMetricCollector)
	opts := promhttp.HandlerOpts{
		ErrorLog: logs.New(os.Stderr, "Error: ", logs.LstdFlags),
	}
	if *continueOnError {
		opts.ErrorHandling = promhttp.ContinueOnError
	}
	h := promhttp.HandlerFor(registry, opts)
	h.ServeHTTP(w, r)

}<|MERGE_RESOLUTION|>--- conflicted
+++ resolved
@@ -37,11 +37,8 @@
 	configFile    = kingpin.Flag("config.file", "JSON exporter configuration file.").Default("config.yml").ExistingFile()
 	listenAddress = kingpin.Flag("web.listen-address", "The address to listen on for HTTP requests.").Default(":7979").String()
 	configCheck   = kingpin.Flag("config.check", "If true validate the config file and then exit.").Default("false").Bool()
-<<<<<<< HEAD
 	continueOnError = kingpin.Flag("continueOnError", "If true implement the continue-on-error handling.").Default("false").Bool()
-=======
 	tlsConfigFile = kingpin.Flag("web.config", "[EXPERIMENTAL] Path to config yaml file that can enable TLS or authentication.").Default("").String()
->>>>>>> c487740b
 )
 
 func Run() {
